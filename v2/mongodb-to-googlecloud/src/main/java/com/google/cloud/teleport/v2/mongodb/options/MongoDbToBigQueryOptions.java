/*
 * Copyright (C) 2019 Google LLC
 *
 * Licensed under the Apache License, Version 2.0 (the "License"); you may not
 * use this file except in compliance with the License. You may obtain a copy of
 * the License at
 *
 *   http://www.apache.org/licenses/LICENSE-2.0
 *
 * Unless required by applicable law or agreed to in writing, software
 * distributed under the License is distributed on an "AS IS" BASIS, WITHOUT
 * WARRANTIES OR CONDITIONS OF ANY KIND, either express or implied. See the
 * License for the specific language governing permissions and limitations under
 * the License.
 */
package com.google.cloud.teleport.v2.mongodb.options;

import com.google.cloud.teleport.metadata.TemplateParameter;
import com.google.cloud.teleport.metadata.TemplateParameter.TemplateEnumOption;
import org.apache.beam.runners.dataflow.options.DataflowPipelineOptions;
import org.apache.beam.sdk.options.Default;
import org.apache.beam.sdk.options.PipelineOptions;

/**
 * The {@link MongoDbToBigQueryOptions} class provides the custom execution options passed by the
 * executor at the command-line.
 */
public class MongoDbToBigQueryOptions {

  /** Options for Reading MongoDb Documents. */
  public interface MongoDbOptions extends PipelineOptions, DataflowPipelineOptions {
    @TemplateParameter.Text(
        order = 1,
        description = "MongoDB Connection URI",
        helpText = "The MongoDB connection URI in the format `mongodb+srv://:@.`")
    String getMongoDbUri();

    void setMongoDbUri(String getMongoDbUri);

    @TemplateParameter.Text(
        order = 2,
        description = "MongoDB database",
        helpText = "Database in MongoDB to read the collection from.",
        example = "my-db")
    String getDatabase();

    void setDatabase(String database);

    @TemplateParameter.Text(
        order = 3,
        description = "MongoDB collection",
        helpText = "Name of the collection inside MongoDB database.",
        example = "my-collection")
    String getCollection();

    void setCollection(String collection);

    @TemplateParameter.Enum(
        order = 4,
        enumOptions = {@TemplateEnumOption("FLATTEN"), @TemplateEnumOption("NONE")},
        description = "User option",
        helpText =
<<<<<<< HEAD
            "`FLATTEN` or `NONE`. `FLATTEN` flattens the documents to the first level. `NONE` stores the whole document as a JSON string.")
=======
            "`FLATTEN` or `NONE`. `FLATTEN` flattens the documents to the single level. `NONE` stores the whole document as a JSON string.")
>>>>>>> 3a154b6a
    @Default.String("NONE")
    String getUserOption();

    void setUserOption(String userOption);

    @TemplateParameter.KmsEncryptionKey(
        order = 5,
        optional = true,
        description = "Google Cloud KMS key",
        helpText =
            "Cloud KMS Encryption Key to decrypt the mongodb uri connection string. If Cloud KMS key is "
                + "passed in, the mongodb uri connection string must all be passed in encrypted.",
        example =
            "projects/your-project/locations/global/keyRings/your-keyring/cryptoKeys/your-key")
    String getKMSEncryptionKey();

    void setKMSEncryptionKey(String keyName);
  }

  /** Options for reading from PubSub. */
  public interface PubSubOptions extends PipelineOptions, DataflowPipelineOptions {
    @TemplateParameter.PubsubTopic(
        order = 1,
        description = "Pub/Sub input topic",
        helpText =
            "The Pub/Sub input topic to read from, in the format of `projects/<project>/topics/<topic>`.")
    String getInputTopic();

    void setInputTopic(String inputTopic);
  }

  /** Options for Reading BigQuery Rows. */
  public interface BigQueryWriteOptions extends PipelineOptions, DataflowPipelineOptions {

    @TemplateParameter.BigQueryTable(
        order = 1,
        description = "BigQuery output table",
        helpText =
<<<<<<< HEAD
            "BigQuery table to write to. For example, `bigquery-project:dataset.output_table`.")
=======
            "The BigQuery table to write to. For example, `bigquery-project:dataset.output_table`.")
>>>>>>> 3a154b6a
    String getOutputTableSpec();

    void setOutputTableSpec(String outputTableSpec);
  }

  /** UDF options. */
  public interface JavascriptDocumentTransformerOptions extends PipelineOptions {
    @TemplateParameter.GcsReadFile(
        order = 1,
        optional = true,
        description = "JavaScript UDF path in Cloud Storage.",
        helpText =
<<<<<<< HEAD
            "The Cloud Storage URI of the `.js` file that defines the JavaScript user-defined function (UDF) you want to use.",
=======
            "The Cloud Storage URI of the `.js` file that defines the JavaScript user-defined function (UDF) to use.",
>>>>>>> 3a154b6a
        example = "gs://your-bucket/your-transforms/*.js")
    String getJavascriptDocumentTransformGcsPath();

    void setJavascriptDocumentTransformGcsPath(String javascriptDocumentTransformGcsPath);

    @TemplateParameter.Text(
        order = 2,
        optional = true,
        description = "The name of the JavaScript function to call as your UDF.",
        helpText =
<<<<<<< HEAD
            "The name of the JavaScript user-defined function (UDF) that you"
            + "want to use. For example, if your JavaScript function code is `myTransform(`"
            + "`inJson) { /*...do stuff...*/ }`, then the function name is"
            + "`myTransform`. For sample JavaScript UDFs, see UDF Examples (https://github.com/GoogleCloudPlatform/DataflowTemplates#udf-examples).",
=======
            "The name of the JavaScript user-defined function (UDF) to use. For example, if your JavaScript function code is `myTransform(inJson) { /*...do stuff...*/ }`, then the function name is myTransform. For sample JavaScript UDFs, see UDF Examples (https://github.com/GoogleCloudPlatform/DataflowTemplates#udf-examples).",
>>>>>>> 3a154b6a
        example = "transform")
    String getJavascriptDocumentTransformFunctionName();

    void setJavascriptDocumentTransformFunctionName(String javascriptDocumentTransformFunctionName);
  }
}<|MERGE_RESOLUTION|>--- conflicted
+++ resolved
@@ -60,11 +60,7 @@
         enumOptions = {@TemplateEnumOption("FLATTEN"), @TemplateEnumOption("NONE")},
         description = "User option",
         helpText =
-<<<<<<< HEAD
-            "`FLATTEN` or `NONE`. `FLATTEN` flattens the documents to the first level. `NONE` stores the whole document as a JSON string.")
-=======
             "`FLATTEN` or `NONE`. `FLATTEN` flattens the documents to the single level. `NONE` stores the whole document as a JSON string.")
->>>>>>> 3a154b6a
     @Default.String("NONE")
     String getUserOption();
 
@@ -103,11 +99,7 @@
         order = 1,
         description = "BigQuery output table",
         helpText =
-<<<<<<< HEAD
-            "BigQuery table to write to. For example, `bigquery-project:dataset.output_table`.")
-=======
             "The BigQuery table to write to. For example, `bigquery-project:dataset.output_table`.")
->>>>>>> 3a154b6a
     String getOutputTableSpec();
 
     void setOutputTableSpec(String outputTableSpec);
@@ -120,11 +112,7 @@
         optional = true,
         description = "JavaScript UDF path in Cloud Storage.",
         helpText =
-<<<<<<< HEAD
-            "The Cloud Storage URI of the `.js` file that defines the JavaScript user-defined function (UDF) you want to use.",
-=======
             "The Cloud Storage URI of the `.js` file that defines the JavaScript user-defined function (UDF) to use.",
->>>>>>> 3a154b6a
         example = "gs://your-bucket/your-transforms/*.js")
     String getJavascriptDocumentTransformGcsPath();
 
@@ -135,14 +123,7 @@
         optional = true,
         description = "The name of the JavaScript function to call as your UDF.",
         helpText =
-<<<<<<< HEAD
-            "The name of the JavaScript user-defined function (UDF) that you"
-            + "want to use. For example, if your JavaScript function code is `myTransform(`"
-            + "`inJson) { /*...do stuff...*/ }`, then the function name is"
-            + "`myTransform`. For sample JavaScript UDFs, see UDF Examples (https://github.com/GoogleCloudPlatform/DataflowTemplates#udf-examples).",
-=======
             "The name of the JavaScript user-defined function (UDF) to use. For example, if your JavaScript function code is `myTransform(inJson) { /*...do stuff...*/ }`, then the function name is myTransform. For sample JavaScript UDFs, see UDF Examples (https://github.com/GoogleCloudPlatform/DataflowTemplates#udf-examples).",
->>>>>>> 3a154b6a
         example = "transform")
     String getJavascriptDocumentTransformFunctionName();
 
